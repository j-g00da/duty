--- conflicted
+++ resolved
@@ -5,18 +5,10 @@
 _complete_duty() {
     local candidates
 
-<<<<<<< HEAD
-    # COMP_WORDS contains the entire command string up til now (including
-    # program name).
-    # We hand it to Invoke so it can figure out the current context: spit back
-    # core options, task names, the current task's options, or some combo.
-    candidates=$(duty --complete=bash -- "${COMP_WORDS[@]}")
-=======
     # COMP_WORDS contains the entire command string up til now (including # program name).
     # We hand it to Invoke so it can figure out the current context:
     # spit back core options, task names, the current task's options, or some combo.
-    candidates=$(duty --complete -- "${COMP_WORDS[@]}")
->>>>>>> 07a62813
+    candidates=$(duty --complete=bash -- "${COMP_WORDS[@]}")
 
     # `compgen -W` takes list of valid options & a partial word & spits back possible matches.
     # Necessary for any partial word completions
